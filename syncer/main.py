--- conflicted
+++ resolved
@@ -521,14 +521,9 @@
                         if sensor.get('value', None) == local_sensor.get('value'):
                             logger.debug(f"Did not update sensor value because there is no temperature change")
                             continue
-<<<<<<< HEAD
-                        self.connector.sensor.report_status(sensor=sensor_tdo,
-                                                            value=sensor.get('value'))
-=======
-                        self.connector.sensor.report_state(sensor=local_sensor.get('sensor_dto'),
+                        self.connector.sensor.report_status(sensor=local_sensor.get('sensor_dto'),
                                                            value=sensor.get('value'))
                         sensor_mapping[sensor['id']]['value'] = sensor.get('value')
->>>>>>> af497360
                         logger.info(
                             f"Updated {local_sensor.get('sensor_dto').name} with value {sensor.get('value')} from remote sensor ({gateway.get('ip')}) with id {sensor.get('id')}")
             except Exception as ex:
